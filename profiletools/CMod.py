# Copyright 2014 Mark Chilenski
# This program is distributed under the terms of the GNU General Purpose License (GPL).
# Refer to http://www.gnu.org/licenses/gpl.txt
# 
# This program is free software: you can redistribute it and/or modify
# it under the terms of the GNU General Public License as published by
# the Free Software Foundation, either version 3 of the License, or
# (at your option) any later version.
# 
# This program is distributed in the hope that it will be useful,
# but WITHOUT ANY WARRANTY; without even the implied warranty of
# MERCHANTABILITY or FITNESS FOR A PARTICULAR PURPOSE.  See the
# GNU General Public License for more details.
# 
# You should have received a copy of the GNU General Public License
# along with this program.  If not, see <http://www.gnu.org/licenses/>.

"""Provides classes for working with Alcator C-Mod data via MDSplus.
"""

from __future__ import division

from .core import Profile, read_csv, read_NetCDF

import MDSplus
import scipy
import scipy.interpolate
import eqtools
import gptools
import warnings
import matplotlib.pyplot as plt

_X_label_mapping = {'psinorm': r'$\psi_n$',
                    'phinorm': r'$\phi_n$',
                    'volnorm': '$V_n$',
                    'Rmid': '$R_{mid}$',
                    'r/a': '$r/a$',
                    'sqrtpsinorm': r'$\sqrt{\psi_n}$',
                    'sqrtphinorm': r'$\sqrt{\phi_n}$',
                    'sqrtvolnorm': r'$\sqrt{V_n}$',
                    'sqrtr/a': r'$\sqrt{r/a}$'}
_abscissa_mapping = {y:x for x, y in _X_label_mapping.iteritems()}
_X_unit_mapping = {'psinorm': '',
                   'phinorm': '',
                   'volnorm': '',
                   'Rmid': 'm',
                   'r/a': '',
                   'sqrtpsinorm': '',
                   'sqrtphinorm': '',
                   'sqrtvolnorm': '',
                   'sqrtr/a': ''}

class BivariatePlasmaProfile(Profile):
    """Class to represent bivariate (y=f(t, psi)) plasma data.

    The first column of `X` is always time. If the abscissa is 'RZ', then the
    second column is `R` and the third is `Z`. Otherwise the second column is
    the desired abscissa (psinorm, etc.).
    """
    def convert_abscissa(self, new_abscissa, drop_nan=True):
        """Convert the internal representation of the abscissa to new coordinates.

        Right now, only limited mappings are supported, and must be performed
        BEFORE any time averaging has been carried out.

        Supported original abscissae are:

            ==== =====================================================
            RZ   (R, Z) ordered pairs in physical machine coordinates.
            Rmid Mapped midplane major radius
            ==== =====================================================

        The target abcissae are what are supported by `rz2rho` and `rmid2rho`
        from the `eqtools` package. Namely,

            ======= ========================
            psinorm Normalized poloidal flux
            phinorm Normalized toroidal flux
            volnorm Normalized volume
            Rmid    Midplane major radius
            r/a     Normalized minor radius
            ======= ========================
                
        Additionally, each valid option may be prepended with 'sqrt'
        to return the square root of the desired normalized unit.

        Parameters
        ----------
        new_abscissa : str
            The new abscissa to convert to. Valid options are defined above.
        drop_nan : bool, optional
            Set this to True to drop any elements whose value is NaN following
            the conversion. Default is True (drop NaN elements).
        """
        # TODO: This assumes the data haven't been averaged along t yet!
        # TODO: NEEDS A LOT OF WORK!
        if self.abscissa == new_abscissa:
            return
        elif self.X_labels[0] != '$t$':
            raise ValueError("Can't convert abscissa after time-averaging!")
        elif self.abscissa.startswith('sqrt') and self.abscissa[4:] == new_abscissa:
            new_rho = scipy.power(self.X[:, 1], 2)
        elif new_abscissa.startswith('sqrt') and self.abscissa == new_abscissa[4:]:
            new_rho = scipy.power(self.X[:, 1], 0.5)
        elif self.abscissa == 'RZ':
            # Need to handle this case separately because of the extra column:
            new_rho = self.efit_tree.rz2rho(new_abscissa,
                                            self.X[:, 1],
                                            self.X[:, 2],
                                            self.X[:, 0],
                                            each_t=False)
            self.channels = self.channels[:, 0:2]                
            self.X_dim = 2
        else:
<<<<<<< HEAD
            new_rho = self.efit_tree.rho2rho(
                self.abscissa,
                new_abscissa,
                self.X[:, 1],
                self.X[:, 0],
                each_t=False
            )
        self.X = scipy.hstack((self.X[:, 0], new_rho))
=======
            raise NotImplementedError("Conversion from that abscissa is not supported!")
        self.X = scipy.hstack((scipy.atleast_2d(self.X[:, 0]).T, scipy.atleast_2d(new_rho).T))
>>>>>>> a55e9165
        self.X_labels = [self.X_labels[0], _X_label_mapping[new_abscissa]]
        self.X_units = [self.X_units[0], _X_unit_mapping[new_abscissa]]
        self.err_X = scipy.hstack(
            (
                scipy.atleast_2d(self.err_X[:, 0]).T,
                scipy.atleast_2d(scipy.zeros_like(self.X[:, 0])).T
            )
        )
        self.abscissa = new_abscissa
        if drop_nan:
            self.remove_points(scipy.isnan(self.X).any(axis=1))

    def time_average(self, **kwargs):
        """Compute the time average of the quantity.

        Stores the original bounds of `t` to `self.t_min` and `self.t_max`.

        All parameters are passed to :py:meth:`average_data`.
        """
        self.t_min = self.X[:, 0].min()
        self.t_max = self.X[:, 0].max()
        if self.abscissa == 'RZ':
            self.drop_axis(1)
        self.average_data(axis=0, **kwargs)
    
    def drop_axis(self, axis):
        if self.X_labels[axis] == '$t$':
            self.t_min = self.X[:, 0].min()
            self.t_max = self.X[:, 0].max()
        super(BivariatePlasmaProfile, self).drop_axis(axis)
    
    def keep_times(self, times):
        if self.X_labels[0] != '$t$':
            raise ValueError("Cannot keep specific time slices after time-averaging!")
        try:
            iter(times)
        except TypeError:
            times = [times]
        self.times = times
        self.keep_slices(0, times)
    
    def add_profile(self, other):
        """Absorbs the data from one profile object.

        Parameters
        ----------
        other : :py:class:`Profile`
            :py:class:`Profile` to absorb.
        """
        # Warn about merging profiles from different shots:
        if self.shot != other.shot:
            warnings.warn("Merging data from two different shots: %d and %d"
                          % (self.shot, other.shot,))
        other.convert_abscissa(self.abscissa)
        # Split off the diagnostic description when merging profiles:
        super(BivariatePlasmaProfile, self).add_profile(other)
        if self.y_label != other.y_label:
            self.y_label = self.y_label.split(', ')[0]

    def remove_edge_points(self, allow_conversion=True):
        """Removes points that are outside the LCFS, including those with NaN for the radial coordinate.

        Must be called when the abscissa is a normalized coordinate. Assumes
        that the last column of `self.X` is space: so it will do the wrong
        thing if you have already taken an average along space.
        
        Parameters
        ----------
        allow_conversion : bool, optional
            If True and self.abscissa is 'RZ', then the profile will be
            converted to psinorm and the points will be dropped. Default is True
            (allow conversion).
        """
        # TODO: This needs a lot more work!
        if self.abscissa == 'RZ':
            if allow_conversion:
                warnings.warn("Removal of edge points not supported with abscissa RZ. Will convert to psinorm.")
                self.convert_abscissa('psinorm')
            else:
                raise ValueError("Removal of edge points not supported with abscissa RZ!")
        if self.abscissa == 'r/a' or 'norm' in self.abscissa:
            x_out = 1.0
        elif self.abscissa == 'Rmid':
            if self.X_dim == 1:
                if hasattr(self, 'times'):
                    x_out = scipy.mean(self.efit_tree.getRmidOutSpline()(self.times))
                else:
                    t_EFIT = self.efit_tree.getTimeBase()
                    
                    if self.t_min != self.t_max:
                        t_EFIT = t_EFIT[(t_EFIT >= self.t_min) & (t_EFIT <= self.t_max)]
                    else:
                        idx = self.efit_tree._getNearestIdx(self.t_min, t_EFIT)
                        t_EFIT = t_EFIT[idx]
                    x_out = scipy.mean(self.efit_tree.getRmidOutSpline()(t_EFIT))
            else:
                assert self.X_dim == 2
                x_out = self.efit_tree.getRmidOutSpline()(scipy.asarray(self.X[:, 0]).flatten())
        else:
            raise ValueError("Removal of edge points not supported with abscissa %s!" % (self.abscissa,))
        self.remove_points((scipy.asarray(self.X[:, -1]).flatten() >= x_out) |
                           scipy.asarray(scipy.isnan(self.X[:, -1])).flatten())
    
    def constrain_slope_on_axis(self, err=0, times=None):
        """Constrains the slope at the magnetic axis of this Profile's Gaussian process to be zero.
        
        Note that this is accomplished approximately for bivariate data by
        specifying the slope to be zero at the magnetic axis for a number of
        points in time.
        
        It is assumed that the Gaussian process has already been created with
        a call to :py:meth:`create_gp`.
        
        It is required that the abscissa be either Rmid or one of the
        normalized coordinates.
        
        Parameters
        ----------
        err : float, optional
            The uncertainty to place on the slope constraint. The default is 0
            (slope constraint is exact). This could also potentially be an
            array for bivariate data where you wish to have the uncertainty
            vary in time.
        times : array-like, optional
            The times to impose the constraint at. Default is to use the
            unique time values in `X[:, 0]`.
        """
        if self.X_dim == 1:
            if self.abscissa == 'Rmid':
                t_EFIT = self.efit_tree.getTimeBase()
                if hasattr(self, 'times'):
                    idx = self.efit_tree._getNearestIdx(self.times, t_EFIT)
                    x0 = scipy.mean(self.efit_tree.getMagR()[idx])
                elif self.t_min != self.t_max:
                    x0 = scipy.mean(self.efit_tree.getMagR()[(t_EFIT >= self.t_min) &
                                                             (t_EFIT <= self.t_max)])
                else:
                    idx = self.efit_tree._getNearestIdx(self.t_min, t_EFIT)
                    x0 = self.efit_tree.getMagR()[idx]
            elif 'norm' in self.abscissa or 'r/a' in self.abscissa:
                x0 = 0
            else:
                raise ValueError("Magnetic axis slope constraint is not "
                                 "supported for abscissa '%s'. Convert to a "
                                 "normalized coordinate or Rmid to use this "
                                 "constraint." % (self.abscissa,))
            self.gp.add_data(x0, 0, err_y=err, n=1)
        elif self.X_dim == 2:
            if times is None:
                times = scipy.unique(scipy.asarray(self.X[:, 0]).ravel())
            if self.abscissa == 'Rmid':
                x0 = scipy.interpolate.interp1d(self.efit_tree.getTimeBase(),
                                                self.efit_tree.getMagR(),
                                                kind='nearest' if not self.efit_tree._tricubic else 'cubic')(times)
            elif 'norm' in self.abscissa or 'r/a' in self.abscissa:
                x0 = scipy.zeros_like(times)
            else:
                raise ValueError("Magnetic axis slope constraint is not "
                                 "supported for abscissa '%s'. Convert to a "
                                 "normalized coordinate or Rmid to use this "
                                 "constraint." % (self.abscissa,))
            y = scipy.zeros_like(x0)
            X = scipy.hstack((scipy.atleast_2d(times).T, scipy.atleast_2d(x0).T))
            n = scipy.tile([0, 1], (len(y), 1))
            self.gp.add_data(X, y, err_y=err, n=n)
        else:
            raise ValueError("Magnetic axis slope constraint is not supported "
                             "for X_dim=%d, abscissa '%s'. Convert to a "
                             "normalized coordinate or Rmid to use this "
                             "constraint." % (self.X_dim, self.abscissa,))
    
    def constrain_at_limiter(self, err_y=0.01, err_dy=0.1, times=None, n_pts=4, expansion=1.25):
        """Constrains the slope and value of this Profile's Gaussian process to be zero at the GH limiter.
        
        The specific value of `X` coordinate to impose this constraint at is
        determined by finding the point of the GH limiter which has the
        smallest mapped coordinate.
        
        Note that this is accomplished approximately for bivariate data by
        specifying the slope and value to be zero at the limiter for a number
        of points in time.
        
        It is assumed that the Gaussian process has already been created with
        a call to :py:meth:`create_gp`.
        
        The abscissa cannot be 'Z' or 'RZ'.
        
        Parameters
        ----------
        err_y : float, optional
            The uncertainty to place on the value constraint. The default is
            0.01. This could also potentially be an array for bivariate data
            where you wish to have the uncertainty vary in time.
        err_dy : float, optional
            The uncertainty to place on the slope constraint. The default is
            0.1. This could also potentially be an array for bivariate data
            where you wish to have the uncertainty vary in time.
        times : array-like, optional
            The times to impose the constraint at. Default is to use the
            unique time values in `X[:, 0]`.
        n_pts : int, optional
            The number of points outside of the limiter to use. It helps to use
            three or more points outside the plasma to ensure appropriate
            behavior. The constraint is applied at `n_pts` linearly spaced
            points between the limiter location (computed as discussed above)
            and the limiter location times `expansion`. If you set this to one
            it will only impose the constraint at the limiter. Default is 4.
        expansion : float, optional
            The factor by which the coordinate of the limiter location is
            multiplied to get the outer limit of the `n_pts` constraint points.
            Default is 1.25.
        """
        if self.abscissa in ['RZ', 'Z']:
            raise ValueError("Limiter constraint is not supported for abscissa "
                             "'%s'. Convert to a normalized coordinate or Rmid "
                             "to use this constraint." % (self.abscissa,))
        analysis = MDSplus.Tree('analysis', self.shot)
        Z_lim = analysis.getNode('.limiters.gh_limiter.z').getData().data()
        R_lim = analysis.getNode('.limiters.gh_limiter.r').getData().data()
        if self.X_dim == 1:
            t_EFIT = self.efit_tree.getTimeBase()
            
            if hasattr(self, 'times'):
                idx = self.efit_tree._getNearestIdx(self.times, t_EFIT)
                t_EFIT = t_EFIT[idx]
            elif self.t_min != self.t_max:
                t_EFIT = t_EFIT[(t_EFIT >= self.t_min) & (t_EFIT <= self.t_max)]
            else:
                idx = self.efit_tree._getNearestIdx(self.t_min, t_EFIT)
                t_EFIT = t_EFIT[idx]
            rho_lim = scipy.mean(
                self.efit_tree.rz2rho(
                    self.abscissa, R_lim, Z_lim, t_EFIT, each_t=True
                ), axis=0
            )
            xa = rho_lim.min()
            x_pts = scipy.linspace(xa, xa * expansion, n_pts)
            y = scipy.zeros_like(x_pts)
            self.gp.add_data(x_pts, y, err_y=err_y, n=0)
            self.gp.add_data(x_pts, y, err_y=err_dy, n=1)
        elif self.X_dim == 2:
            if times is None:
                times = scipy.unique(scipy.asarray(self.X[:, 0]).ravel())
            rho_lim = self.efit_tree.rz2rho(self.abscissa, R_lim, Z_lim, times, each_t=True)
            xa = rho_lim.max(axis=1)
            x_pts = scipy.asarray([scipy.linspace(x, x * expansion, n_pts) for x in xa]).flatten()
            times = scipy.tile(times, n_pts)
            X = scipy.hstack((scipy.atleast_2d(times).T, scipy.atleast_2d(x_pts).T))
            y = scipy.zeros_like(x_pts)
            n = scipy.tile([0, 1], (len(y), 1))
            self.gp.add_data(X, y, err_y=err_y, n=0)
            self.gp.add_data(X, y, err_y=err_dy, n=n)
        else:
            raise ValueError("Limiter constraint is not supported for X_dim=%d, "
                             "abscissa '%s'. Convert to a normalized "
                             "coordinate or Rmid to use this constraint."
                             % (self.X_dim, self.abscissa,))

    
    def create_gp(self, constrain_slope_on_axis=True, constrain_at_limiter=True,
                  axis_constraint_kwargs={}, limiter_constraint_kwargs={}, **kwargs):
        """Create a Gaussian process to handle the data.
        
        Calls :py:meth:`Profile.create_gp`, then imposes constraints as
        requested.
        
        Defaults to using a squared exponential kernel in two dimensions or a
        Gibbs kernel with tanh warping in one dimension.
        
        Parameters
        ----------
        constrain_slope_on_axis : bool, optional
            If True, a zero slope constraint at the magnetic axis will be
            imposed after creating the gp. Default is True (constrain slope).
        constrain_at_limiter : bool, optional
            If True, a zero slope and value constraint at the GH limiter will
            be imposed after creating the gp. Default is True (constrain at
            axis).
        axis_constraint_kwargs : dict, optional
            The contents of this dictionary are passed as kwargs to
            :py:meth:`constrain_slope_on_axis`.
        limiter_constraint_kwargs : dict, optional
            The contents of this dictionary are passed as kwargs to
            :py:meth:`constrain_at_limiter`.
        **kwargs : optional kwargs
            All remaining kwargs are passed to :py:meth:`Profile.create_gp`.
        """
        # Increase the diagonal factor for multivariate data -- I was having
        # issues with the default level when using slope constraints.
        if self.X_dim > 1 and 'diag_factor' not in kwargs:
            kwargs['diag_factor'] = 1e4
        if 'k' not in kwargs and self.X_dim == 1:
            kwargs['k'] = 'gibbstanh'
        if kwargs.get('k', None) == 'gibbstanh':
            # Set the bound on x0 intelligently according to the abscissa:
            if 'x0_bounds' not in kwargs:
                kwargs['x0_bounds'] = (0.87, 0.915) if self.abscissa == 'Rmid' else (0.94, 1.1)
        super(BivariatePlasmaProfile, self).create_gp(**kwargs)
        if constrain_slope_on_axis:
            self.constrain_slope_on_axis(**axis_constraint_kwargs)
        if constrain_at_limiter:
            self.constrain_at_limiter(**limiter_constraint_kwargs)
    
    def compute_a_over_L(self, X, force_update=False, use_MCMC=True, plot=False,
                         gp_kwargs={}, MAP_kwargs={}, plot_kwargs={},
                         return_prediction=False, **predict_kwargs):
        # TODO: Add ability to just compute value.
        # TODO: Make finer-grained control over what to return.
        # TODO: Add proper support for full_MC keyword!
        if force_update or self.gp is None:
            self.create_gp(**gp_kwargs)
            if not use_MCMC:
                self.find_gp_MAP_estimate(**MAP_kwargs)
        if self.X_dim == 1:
            # Get GP fit:
            XX = scipy.concatenate((X, X))
            n = scipy.concatenate((scipy.zeros_like(X), scipy.ones_like(X)))
            out = self.gp.predict(XX, n=n, use_MCMC=use_MCMC, full_output=True,
                                  **predict_kwargs)
            mean = out['mean']
            cov = out['cov']
            var = scipy.diagonal(cov)
            mean_val = mean[:len(X)]
            var_val = var[:len(X)]
            mean_grad = mean[len(X):]
            var_grad = var[len(X):]
            i = range(0, len(X))
            j = range(len(X), 2 * len(X))
            cov_val_grad = scipy.asarray(cov[i, j]).flatten()
            
            # Get geometry from EFIT:
            t_efit = self.efit_tree.getTimeBase()
            if hasattr(self, 'times'):
                ok_idxs = self.efit_tree._getNearestIdx(self.times, t_efit)
            elif self.t_min != self.t_max:
                ok_idxs = scipy.where((t_efit >= self.t_min) & (t_efit <= self.t_max))[0]
            else:
                ok_idxs = self.efit_tree._getNearestIdx([self.t_min], t_efit)
            
            a = self.efit_tree.getAOut()[ok_idxs]
            var_a = scipy.var(a, ddof=1)
            if scipy.isnan(var_a):
                var_a = 0
            mean_a = scipy.mean(a)
            
            # Get correction factor for converting the abscissa back to Rmid:
            if self.abscissa == 'Rmid':
                mean_dX_dRmid = scipy.ones_like(X)
                var_dX_dRmid = scipy.zeros_like(X)
            elif self.abscissa == 'r/a':
                mean_dX_dRmid = scipy.mean(1.0 / a) * scipy.ones_like(X)
                var_dX_dRmid = scipy.var(1.0 / a, ddof=1) * scipy.ones_like(X)
                var_dX_dRmid[scipy.isnan(var_dX_dRmid)] = 0
            else:
                # Code taken from core.py of eqtools, modified to use
                # InterpolatedUnivariateSpline so I have direct access to derivatives:
                dX_dRmid = scipy.zeros((len(X), len(ok_idxs)))
                # Loop over time indices:
                for idx, k in zip(ok_idxs, range(0, len(ok_idxs))):
                    resample_factor = 3
                    R_grid = scipy.linspace(
                        self.efit_tree.getMagR()[idx],
                        self.efit_tree.getRGrid()[-1],
                        resample_factor * len(self.efit_tree.getRGrid())
                    )
                
                    X_on_grid = self.efit_tree.rz2rho(
                        self.abscissa,
                        R_grid,
                        self.efit_tree.getMagZ()[idx] * scipy.ones(R_grid.shape),
                        t_efit[idx]
                    )
                
                    spline = scipy.interpolate.InterpolatedUnivariateSpline(
                        X_on_grid, R_grid, k=3
                    )
                    dX_dRmid[:, k] = 1.0 / spline(X, nu=1)
                
                mean_dX_dRmid = scipy.mean(dX_dRmid, axis=1)
                var_dX_dRmid = scipy.var(dX_dRmid, ddof=1, axis=1)
                var_dX_dRmid[scipy.isnan(var_dX_dRmid)] = 0
            
            if predict_kwargs.get('full_MC', False):
                # TODO: Doesn't include uncertainty in EFIT quantities!
                # Use samples:
                val_samps = out['samp'][:len(X)]
                grad_samps = out['samp'][len(X):]
                dX_dRmid = scipy.tile(mean_dX_dRmid, (val_samps.shape[1], 1)).T
                a_L_samps = -mean_a * grad_samps * dX_dRmid / val_samps
                mean_a_L = scipy.mean(a_L_samps, axis=1)
                std_a_L = scipy.std(a_L_samps, axis=1, ddof=predict_kwargs.get('ddof', 1))
            else:
                # Compute using error propagation:
                mean_a_L = -mean_a * mean_grad * mean_dX_dRmid / mean_val
                std_a_L = scipy.sqrt(
                    var_a * (mean_grad * mean_dX_dRmid / mean_val)**2 +
                    var_val * (-mean_a * mean_grad * mean_dX_dRmid / mean_val**2)**2 +
                    var_grad * (mean_a * mean_dX_dRmid / mean_val)**2 +
                    var_dX_dRmid * (mean_a * mean_grad / mean_val)**2 +
                    cov_val_grad * ((-mean_a * mean_grad * mean_dX_dRmid / mean_val**2) *
                                    (mean_a * mean_dX_dRmid / mean_val))
                )
            # Plot result:
            if plot:
                ax = plot_kwargs.pop('ax', None)
                envelopes = plot_kwargs.pop('envelopes', [1, 3])
                base_alpha = plot_kwargs.pop('base_alpha', 0.375)
                if ax is None:
                    f = plt.figure()
                    ax = f.add_subplot(1, 1, 1)
                elif ax == 'gca':
                    ax = plt.gca()
                
                l = ax.plot(X, mean_a_L, **plot_kwargs)
                color = plt.getp(l[0], 'color')
                for i in envelopes:
                    ax.fill_between(X,
                                    mean_a_L - i * std_a_L,
                                    mean_a_L + i * std_a_L,
                                    facecolor=color,
                                    alpha=base_alpha / i)
        elif self.X_dim == 2:
            raise NotImplementedError("Not there yet!")
        else:
            raise ValueError("Cannot compute gradient scale length on data with "
                             "X_dim=%d!" % (self.X_dim,))
        
        if return_prediction:
            retval = {'mean_val': mean_val,
                      'std_val': scipy.sqrt(var_val),
                      'mean_grad': mean_grad,
                      'std_grad': scipy.sqrt(var_grad),
                      'mean_a_L': mean_a_L,
                      'std_a_L': std_a_L,
                      'out': out,
                     }
            if predict_kwargs.get('full_MC', False):
                retval['samp'] = out['samp']
            return retval
        else:
            return (mean_a_L, std_a_L)

def neCTS(shot, abscissa='RZ', t_min=None, t_max=None, electrons=None,
          efit_tree=None, remove_edge=False):
    """Returns a profile representing electron density from the core Thomson scattering system.

    Parameters
    ----------
    shot : int
        The shot number to load.
    abscissa : str, optional
        The abscissa to use for the data. The default is 'RZ'.
    t_min : float, optional
        The smallest time to include. Default is None (no lower bound).
    t_max : float, optional
        The largest time to include. Default is None (no upper bound).
    electrons : MDSplus.Tree, optional
        An MDSplus.Tree object open to the electrons tree of the correct shot.
        The shot of the given tree is not checked! Default is None (open tree).
    efit_tree : eqtools.CModEFITTree, optional
        An eqtools.CModEFITTree object open to the correct shot. The shot of the
        given tree is not checked! Default is None (open tree).
    remove_edge : bool, optional
        If True, will remove points that are outside the LCFS. It will convert
        the abscissa to psinorm if necessary. Default is False (keep edge).
    """
    p = BivariatePlasmaProfile(X_dim=3,
                               X_units=['s', 'm', 'm'],
                               y_units='$10^{20}$ m$^{-3}$',
                               X_labels=['$t$', '$R$', '$Z$'],
                               y_label='$n_e$, CTS')

    if electrons is None:
        electrons = MDSplus.Tree('electrons', shot)

    N_ne_TS = electrons.getNode(r'\electrons::top.yag_new.results.profiles:ne_rz')

    t_ne_TS = N_ne_TS.dim_of().data()
    ne_TS = N_ne_TS.data() / 1e20
    dev_ne_TS = electrons.getNode(r'yag_new.results.profiles:ne_err').data() / 1e20
    
    Z_CTS = electrons.getNode(r'yag_new.results.profiles:z_sorted').data()
    R_CTS = (electrons.getNode(r'yag.results.param:r').data() *
             scipy.ones_like(Z_CTS))
    channels = range(0, len(Z_CTS))
    
    t_grid, Z_grid = scipy.meshgrid(t_ne_TS, Z_CTS)
    t_grid, R_grid = scipy.meshgrid(t_ne_TS, R_CTS)
    t_grid, channel_grid = scipy.meshgrid(t_ne_TS, channels)
    
    ne = ne_TS.flatten()
    err_ne = dev_ne_TS.flatten()
    Z = scipy.atleast_2d(Z_grid.flatten())
    R = scipy.atleast_2d(R_grid.flatten())
    channels = channel_grid.flatten()
    t = scipy.atleast_2d(t_grid.flatten())
    
    X = scipy.hstack((t.T, R.T, Z.T))
    
    p.shot = shot
    if efit_tree is None:
        p.efit_tree = eqtools.CModEFITTree(shot)
    else:
        p.efit_tree = efit_tree
    p.abscissa = 'RZ'
    
    p.add_data(X, ne, err_y=err_ne, channels={1: channels})
    # Remove flagged points:
    p.remove_points(scipy.isnan(p.err_y) | (p.err_y == 0.0))
    if t_min is not None:
        p.remove_points(scipy.asarray(p.X[:, 0]).flatten() < t_min)
    if t_max is not None:
        p.remove_points(scipy.asarray(p.X[:, 0]).flatten() > t_max)
    p.convert_abscissa(abscissa)

    if remove_edge:
        p.remove_edge_points()

    return p

def neETS(shot, abscissa='RZ', t_min=None, t_max=None, electrons=None,
          efit_tree=None, remove_edge=False):
    """Returns a profile representing electron density from the edge Thomson scattering system.

    Parameters
    ----------
    shot : int
        The shot number to load.
    abscissa : str, optional
        The abscissa to use for the data. The default is 'RZ'.
    t_min : float, optional
        The smallest time to include. Default is None (no lower bound).
    t_max : float, optional
        The largest time to include. Default is None (no upper bound).
    electrons : MDSplus.Tree, optional
        An MDSplus.Tree object open to the electrons tree of the correct shot.
        The shot of the given tree is not checked! Default is None (open tree).
    efit_tree : eqtools.CModEFITTree, optional
        An eqtools.CModEFITTree object open to the correct shot. The shot of the
        given tree is not checked! Default is None (open tree).
    remove_edge : bool, optional
        If True, will remove points that are outside the LCFS. It will convert
        the abscissa to psinorm if necessary. Default is False (keep edge).
    """
    p = BivariatePlasmaProfile(X_dim=3,
                               X_units=['s', 'm', 'm'],
                               y_units='$10^{20}$ m$^{-3}$',
                               X_labels=['$t$', '$R$', '$Z$'],
                               y_label='$n_e$, ETS')

    if electrons is None:
        electrons = MDSplus.Tree('electrons', shot)
    
    N_ne_ETS = electrons.getNode(r'yag_edgets.results:ne')
    
    t_ne_ETS = N_ne_ETS.dim_of().data()
    ne_ETS = N_ne_ETS.data() / 1e20
    dev_ne_ETS = electrons.getNode(r'yag_edgets.results:ne:error').data() / 1e20
    
    Z_ETS = electrons.getNode(r'yag_edgets.data:fiber_z').data()
    R_ETS = (electrons.getNode(r'yag.results.param:R').data() *
             scipy.ones_like(Z_ETS))
    channels = range(0, len(Z_ETS))
    
    t_grid, Z_grid = scipy.meshgrid(t_ne_ETS, Z_ETS)
    t_grid, R_grid = scipy.meshgrid(t_ne_ETS, R_ETS)
    t_grid, channel_grid = scipy.meshgrid(t_ne_ETS, channels)
    
    ne = ne_ETS.flatten()
    err_ne = dev_ne_ETS.flatten()
    Z = scipy.atleast_2d(Z_grid.flatten())
    R = scipy.atleast_2d(R_grid.flatten())
    channels = channel_grid.flatten()
    t = scipy.atleast_2d(t_grid.flatten())
    
    X = scipy.hstack((t.T, R.T, Z.T))
    
    p.shot = shot
    if efit_tree is None:
        p.efit_tree = eqtools.CModEFITTree(shot)
    else:
        p.efit_tree = efit_tree
    p.abscissa = 'RZ'
    
    p.add_data(X, ne, err_y=err_ne, channels={1: channels})
    # Remove flagged points:
    p.remove_points(scipy.isnan(p.err_y) | (p.err_y == 0.0) |
                    ((p.y == 0.0) & (p.err_y == 2)))
    if t_min is not None:
        p.remove_points(scipy.asarray(p.X[:, 0]).flatten() < t_min)
    if t_max is not None:
        p.remove_points(scipy.asarray(p.X[:, 0]).flatten() > t_max)
    p.convert_abscissa(abscissa)

    if remove_edge:
        p.remove_edge_points()

    return p

def ne(shot, include=['CTS', 'ETS'], **kwargs):
    """Returns a profile representing electron density from both the core and edge Thomson scattering systems.

    Parameters
    ----------
    shot : int
        The shot number to load.
    include : list of str, optional
        The data sources to include. Valid options are:

            === =======================
            CTS Core Thomson scattering
            ETS Edge Thomson scattering
            === =======================

        The default is to include all data sources.
    **kwargs
        All remaining parameters are passed to the individual loading methods.
    """
    if 'electrons' not in kwargs:
        kwargs['electrons'] = MDSplus.Tree('electrons', shot)
    if 'efit_tree' not in kwargs:
        kwargs['efit_tree'] = eqtools.CModEFITTree(shot)
    p_list = []
    for system in include:
        if system == 'CTS':
            p_list.append(neCTS(shot, **kwargs))
        elif system == 'ETS':
            p_list.append(neETS(shot, **kwargs))
        else:
            raise ValueError("Unknown profile '%s'." % (system,))
    
    p = p_list.pop()
    for p_other in p_list:
        p.add_profile(p_other)

    return p

def neTS(shot, **kwargs):
    """Returns a profile representing electron density from both the core and edge Thomson scattering systems.
    """
    return ne(shot, include=['CTS', 'ETS'], **kwargs)

def TeCTS(shot, abscissa='RZ', t_min=None, t_max=None, electrons=None,
          efit_tree=None, remove_edge=False):
    """Returns a profile representing electron temperature from the core Thomson scattering system.

    Parameters
    ----------
    shot : int
        The shot number to load.
    abscissa : str, optional
        The abscissa to use for the data. The default is 'RZ'.
    t_min : float, optional
        The smallest time to include. Default is None (no lower bound).
    t_max : float, optional
        The largest time to include. Default is None (no upper bound).
    electrons : MDSplus.Tree, optional
        An MDSplus.Tree object open to the electrons tree of the correct shot.
        The shot of the given tree is not checked! Default is None (open tree).
    efit_tree : eqtools.CModEFITTree, optional
        An eqtools.CModEFITTree object open to the correct shot. The shot of the
        given tree is not checked! Default is None (open tree).
    remove_edge : bool, optional
        If True, will remove points that are outside the LCFS. It will convert
        the abscissa to psinorm if necessary. Default is False (keep edge).
    """
    p = BivariatePlasmaProfile(X_dim=3,
                               X_units=['s', 'm', 'm'],
                               y_units='keV',
                               X_labels=['$t$', '$R$', '$Z$'],
                               y_label='$T_e$, CTS')

    if electrons is None:
        electrons = MDSplus.Tree('electrons', shot)

    N_Te_TS = electrons.getNode(r'\electrons::top.yag_new.results.profiles:Te_rz')

    t_Te_TS = N_Te_TS.dim_of().data()
    Te_TS = N_Te_TS.data()
    dev_Te_TS = electrons.getNode(r'yag_new.results.profiles:Te_err').data()
    
    Z_CTS = electrons.getNode(r'yag_new.results.profiles:z_sorted').data()
    R_CTS = (electrons.getNode(r'yag.results.param:r').data() *
             scipy.ones_like(Z_CTS))
    channels = range(0, len(Z_CTS))
    
    t_grid, Z_grid = scipy.meshgrid(t_Te_TS, Z_CTS)
    t_grid, R_grid = scipy.meshgrid(t_Te_TS, R_CTS)
    t_grid, channel_grid = scipy.meshgrid(t_Te_TS, channels)
    
    Te = Te_TS.flatten()
    err_Te = dev_Te_TS.flatten()
    Z = scipy.atleast_2d(Z_grid.flatten())
    R = scipy.atleast_2d(R_grid.flatten())
    channels = channel_grid.flatten()
    t = scipy.atleast_2d(t_grid.flatten())
    
    X = scipy.hstack((t.T, R.T, Z.T))
    
    p.shot = shot
    if efit_tree is None:
        p.efit_tree = eqtools.CModEFITTree(shot)
    else:
        p.efit_tree = efit_tree
    p.abscissa = 'RZ'
    
    p.add_data(X, Te, err_y=err_Te, channels={1: channels})
    # Remove flagged points:
    p.remove_points(scipy.isnan(p.err_y) | (p.err_y == 0.0))
    if t_min is not None:
        p.remove_points(scipy.asarray(p.X[:, 0]).flatten() < t_min)
    if t_max is not None:
        p.remove_points(scipy.asarray(p.X[:, 0]).flatten() > t_max)
    p.convert_abscissa(abscissa)

    if remove_edge:
        p.remove_edge_points()

    return p

def TeETS(shot, abscissa='RZ', t_min=None, t_max=None, electrons=None,
          efit_tree=None, remove_edge=False):
    """Returns a profile representing electron temperature from the edge Thomson scattering system.

    Parameters
    ----------
    shot : int
        The shot number to load.
    abscissa : str, optional
        The abscissa to use for the data. The default is 'RZ'.
    t_min : float, optional
        The smallest time to include. Default is None (no lower bound).
    t_max : float, optional
        The largest time to include. Default is None (no upper bound).
    electrons : MDSplus.Tree, optional
        An MDSplus.Tree object open to the electrons tree of the correct shot.
        The shot of the given tree is not checked! Default is None (open tree).
    efit_tree : eqtools.CModEFITTree, optional
        An eqtools.CModEFITTree object open to the correct shot. The shot of the
        given tree is not checked! Default is None (open tree).
    remove_edge : bool, optional
        If True, will remove points that are outside the LCFS. It will convert
        the abscissa to psinorm if necessary. Default is False (keep edge).
    """
    p = BivariatePlasmaProfile(X_dim=3,
                               X_units=['s', 'm', 'm'],
                               y_units='keV',
                               X_labels=['$t$', '$R$', '$Z$'],
                               y_label='$T_e$, ETS')

    if electrons is None:
        electrons = MDSplus.Tree('electrons', shot)

    N_Te_TS = electrons.getNode(r'yag_edgets.results:te')

    t_Te_TS = N_Te_TS.dim_of().data()
    Te_TS = N_Te_TS.data() / 1e3
    dev_Te_TS = electrons.getNode(r'yag_edgets.results:te:error').data() / 1e3
    
    Z_CTS = electrons.getNode(r'yag_edgets.data:fiber_z').data()
    R_CTS = (electrons.getNode(r'yag.results.param:r').data() *
             scipy.ones_like(Z_CTS))
    channels = range(0, len(Z_CTS))
    
    t_grid, Z_grid = scipy.meshgrid(t_Te_TS, Z_CTS)
    t_grid, R_grid = scipy.meshgrid(t_Te_TS, R_CTS)
    t_grid, channel_grid = scipy.meshgrid(t_Te_TS, channels)
    
    Te = Te_TS.flatten()
    err_Te = dev_Te_TS.flatten()
    Z = scipy.atleast_2d(Z_grid.flatten())
    R = scipy.atleast_2d(R_grid.flatten())
    channels = channel_grid.flatten()
    t = scipy.atleast_2d(t_grid.flatten())
    
    X = scipy.hstack((t.T, R.T, Z.T))
    
    p.shot = shot
    if efit_tree is None:
        p.efit_tree = eqtools.CModEFITTree(shot)
    else:
        p.efit_tree = efit_tree
    p.abscissa = 'RZ'
    
    p.add_data(X, Te, err_y=err_Te, channels={1: channels})
    # Remove flagged points:
    p.remove_points(scipy.isnan(p.err_y) | (p.err_y == 0.0) |
                    ((p.y == 0) & (p.err_y == 1)))
    if t_min is not None:
        p.remove_points(scipy.asarray(p.X[:, 0]).flatten() < t_min)
    if t_max is not None:
        p.remove_points(scipy.asarray(p.X[:, 0]).flatten() > t_max)
    p.convert_abscissa(abscissa)

    if remove_edge:
        p.remove_edge_points()

    return p

def TeFRCECE(shot, rate='s', cutoff=0.15, abscissa='Rmid', t_min=None, t_max=None,
             electrons=None, efit_tree=None, remove_edge=False):
    """Returns a profile representing electron temperature from the FRCECE system.
    
    Parameters
    ----------
    shot : int
        The shot number to load.
    rate : {'s', 'f'}, optional
        Which timebase to use -- the fast or slow data. Default is 's' (slow).
    cutoff : float, optional
        The cutoff value for eliminating cut-off points. All points with values
        less than this will be discarded. Default is 0.15.
    abscissa : str, optional
        The abscissa to use for the data. The default is 'Rmid'.
    t_min : float, optional
        The smallest time to include. Default is None (no lower bound).
    t_max : float, optional
        The largest time to include. Default is None (no upper bound).
    electrons : MDSplus.Tree, optional
        An MDSplus.Tree object open to the electrons tree of the correct shot.
        The shot of the given tree is not checked! Default is None (open tree).
    efit_tree : eqtools.CModEFITTree, optional
        An eqtools.CModEFITTree object open to the correct shot. The shot of the
        given tree is not checked! Default is None (open tree).
    remove_edge : bool, optional
        If True, will remove points that are outside the LCFS. It will convert
        the abscissa to psinorm if necessary. Default is False (keep edge).
    """
    p = BivariatePlasmaProfile(X_dim=2,
                               X_units=['s', 'm'],
                               y_units='keV',
                               X_labels=['$t$', '$R_{mid}$'],
                               y_label='$T_e$, FRCECE (%s)' % (rate,))

    if electrons is None:
        electrons = MDSplus.Tree('electrons', shot)
    if efit_tree is None:
        p.efit_tree = eqtools.CModEFITTree(shot)
    else:
        p.efit_tree = efit_tree

    Te_FRC = []
    R_mid_FRC = []
    t_FRC = []
    channels = []
    for k in xrange(0, 32):
        N = electrons.getNode(r'frcece.data.ece%s%02d' % (rate, k + 1,))
        Te = N.data()
        Te_FRC.extend(Te)
        # There appears to consistently be an extra point. Lacking a better
        # explanation, I will knock off the last point:
        t = N.dim_of().data()[:len(Te)]
        t_FRC.extend(t)
        
        N_R = electrons.getNode(r'frcece.data.rmid_%02d' % (k + 1,))
        R_mid = N_R.data().flatten()
        t_R_FRC = N_R.dim_of().data()
        R_mid_FRC.extend(
            scipy.interpolate.InterpolatedUnivariateSpline(t_R_FRC, R_mid)(t)
        )
        
        channels.extend([k + 1] * len(Te))
    
    Te = scipy.asarray(Te_FRC)
    t = scipy.atleast_2d(scipy.asarray(t_FRC))
    R_mid = scipy.atleast_2d(scipy.asarray(R_mid_FRC))
    
    X = scipy.hstack((t.T, R_mid.T))
    
    p.shot = shot
    p.abscissa = 'Rmid'
    
    p.add_data(X, Te, channels={1: scipy.asarray(channels)}, err_y=0.1 * scipy.absolute(Te))
    # Remove flagged points:
    # I think these are cut off channels, but I am not sure...
    p.remove_points(p.y < cutoff)
    if t_min is not None:
        p.remove_points(scipy.asarray(p.X[:, 0]).flatten() < t_min)
    if t_max is not None:
        p.remove_points(scipy.asarray(p.X[:, 0]).flatten() > t_max)
    p.convert_abscissa(abscissa)

    if remove_edge:
        p.remove_edge_points()

    return p

def TeGPC2(shot, abscissa='Rmid', t_min=None, t_max=None, electrons=None,
           efit_tree=None, remove_edge=False):
    """Returns a profile representing electron temperature from the GPC2 system.

    Parameters
    ----------
    shot : int
        The shot number to load.
    abscissa : str, optional
        The abscissa to use for the data. The default is 'Rmid'.
    t_min : float, optional
        The smallest time to include. Default is None (no lower bound).
    t_max : float, optional
        The largest time to include. Default is None (no upper bound).
    electrons : MDSplus.Tree, optional
        An MDSplus.Tree object open to the electrons tree of the correct shot.
        The shot of the given tree is not checked! Default is None (open tree).
    efit_tree : eqtools.CModEFITTree, optional
        An eqtools.CModEFITTree object open to the correct shot. The shot of the
        given tree is not checked! Default is None (open tree).
    remove_edge : bool, optional
        If True, will remove points that are outside the LCFS. It will convert
        the abscissa to psinorm if necessary. Default is False (keep edge).
    """
    p = BivariatePlasmaProfile(X_dim=2,
                               X_units=['s', 'm'],
                               y_units='keV',
                               X_labels=['$t$', '$R_{mid}$'],
                               y_label='$T_e$, GPC2')
    if electrons is None:
        electrons = MDSplus.Tree('electrons', shot)
    if efit_tree is None:
        p.efit_tree = eqtools.CModEFITTree(shot)
    else:
        p.efit_tree = efit_tree

    N_GPC2 = electrons.getNode('gpc_2.results.gpc2_te')
    Te_GPC2 = N_GPC2.data()
    t_GPC2 = N_GPC2.dim_of().data()
    
    N_R = electrons.getNode('gpc_2.results.radii')
    R_mid_GPC2 = N_R.data()
    t_R_GPC2 = N_R.dim_of().data()
    
    channels = range(0, Te_GPC2.shape[0])

    t_grid, channel_grid = scipy.meshgrid(t_GPC2, channels)

    R_GPC2 = scipy.zeros_like(t_grid)
    for k in channels:
        R_GPC2[k, :] = scipy.interpolate.InterpolatedUnivariateSpline(
            t_R_GPC2, R_mid_GPC2[k, :]
        )(t_GPC2)

    Te = Te_GPC2.flatten()
    R = scipy.atleast_2d(R_GPC2.flatten())
    channels = channel_grid.flatten()
    t = scipy.atleast_2d(t_grid.flatten())

    X = scipy.hstack((t.T, R.T))

    p.shot = shot
    p.abscissa = 'Rmid'

    p.add_data(X, Te, channels={1: channels}, err_y=0.1 * scipy.absolute(Te))
    
    # Remove flagged points:
    p.remove_points(p.y == 0)
    if t_min is not None:
        p.remove_points(scipy.asarray(p.X[:, 0]).flatten() < t_min)
    if t_max is not None:
        p.remove_points(scipy.asarray(p.X[:, 0]).flatten() > t_max)

    p.convert_abscissa(abscissa)

    if remove_edge:
        p.remove_edge_points()

    return p

def TeGPC(shot, cutoff=0.15, abscissa='Rmid', t_min=None, t_max=None, electrons=None,
          efit_tree=None, remove_edge=False):
    """Returns a profile representing electron temperature from the GPC system.

    Parameters
    ----------
    shot : int
        The shot number to load.
    cutoff : float, optional
        The cutoff value for eliminating cut-off points. All points with values
        less than this will be discarded. Default is 0.15.
    abscissa : str, optional
        The abscissa to use for the data. The default is 'Rmid'.
    t_min : float, optional
        The smallest time to include. Default is None (no lower bound).
    t_max : float, optional
        The largest time to include. Default is None (no upper bound).
    electrons : MDSplus.Tree, optional
        An MDSplus.Tree object open to the electrons tree of the correct shot.
        The shot of the given tree is not checked! Default is None (open tree).
    efit_tree : eqtools.CModEFITTree, optional
        An eqtools.CModEFITTree object open to the correct shot. The shot of the
        given tree is not checked! Default is None (open tree).
    remove_edge : bool, optional
        If True, will remove points that are outside the LCFS. It will convert
        the abscissa to psinorm if necessary. Default is False (keep edge).
    """
    p = BivariatePlasmaProfile(X_dim=2,
                               X_units=['s', 'm'],
                               y_units='keV',
                               X_labels=['$t$', '$R_{mid}$'],
                               y_label='$T_e$, GPC2')
    if electrons is None:
        electrons = MDSplus.Tree('electrons', shot)
    if efit_tree is None:
        p.efit_tree = eqtools.CModEFITTree(shot)
    else:
        p.efit_tree = efit_tree
    
    Te_GPC = []
    R_mid_GPC = []
    t_GPC = []
    channels = []
    for k in xrange(0, 9):
        N = electrons.getNode(r'ece.gpc_results.te.te%d' % (k + 1,))
        Te = N.data()
        Te_GPC.extend(Te)
        t = N.dim_of().data()
        t_GPC.extend(t)
        
        N_R = electrons.getNode(r'ece.gpc_results.rad.r%d' % (k + 1,))
        R_mid = N_R.data()
        t_R_mid = N_R.dim_of().data()
        R_mid_GPC.extend(
            scipy.interpolate.InterpolatedUnivariateSpline(t_R_mid, R_mid)(t)
        )
        
        channels.extend([k + 1] * len(Te))

    Te = scipy.asarray(Te_GPC)
    t = scipy.atleast_2d(scipy.asarray(t_GPC))
    R_mid = scipy.atleast_2d(scipy.asarray(R_mid_GPC))
    
    X = scipy.hstack((t.T, R_mid.T))
    
    p.shot = shot
    p.abscissa = 'Rmid'
    
    p.add_data(X, Te, channels={1: scipy.asarray(channels)}, err_y=0.1 * scipy.absolute(Te))
    
    # Remove flagged points:
    # I think these are cut off channels, but I am not sure...
    p.remove_points(p.y < cutoff)
    if t_min is not None:
        p.remove_points(scipy.asarray(p.X[:, 0]).flatten() < t_min)
    if t_max is not None:
        p.remove_points(scipy.asarray(p.X[:, 0]).flatten() > t_max)

    p.convert_abscissa(abscissa)

    if remove_edge:
        p.remove_edge_points()

    return p

def Te(shot, include=['CTS', 'ETS', 'FRCECE', 'GPC2', 'GPC'], FRCECE_rate='s',
       FRCECE_cutoff=0.15, GPC_cutoff=0.15, remove_ECE_edge=True, **kwargs):
    """Returns a profile representing electron temperature from the Thomson scattering and ECE systems.

    Parameters
    ----------
    shot : int
        The shot number to load.
    include : list of str, optional
        The data sources to include. Valid options are:

            ====== ===============================
            CTS    Core Thomson scattering
            ETS    Edge Thomson scattering
            FRCECE FRC electron cyclotron emission
            GPC    Grating polychromator
            GPC2   Grating polychromator 2
            ====== ===============================

        The default is to include all data sources.
    FRCECE_rate : {'s', 'f'}, optional
        Which timebase to use for FRCECE -- the fast or slow data. Default is
        's' (slow).
    FRCECE_cutoff : float, optional
        The cutoff value for eliminating cut-off points from FRCECE. All points
        with values less than this will be discarded. Default is 0.15.
    GPC_cutoff : float, optional
        The cutoff value for eliminating cut-off points from GPC. All points
        with values less than this will be discarded. Default is 0.15.
    remove_ECE_edge : bool, optional
        If True, the points outside of the LCFS for the ECE diagnostics will be
        removed. Note that this overrides remove_edge, if present, in kwargs.
        Furthermore, this may lead to abscissa being converted to psinorm if an
        incompatible option was used.
    **kwargs
        All remaining parameters are passed to the individual loading methods.
    """
    if 'electrons' not in kwargs:
        kwargs['electrons'] = MDSplus.Tree('electrons', shot)
    if 'efit_tree' not in kwargs:
        kwargs['efit_tree'] = eqtools.CModEFITTree(shot)
    p_list = []
    for system in include:
        if system == 'CTS':
            p_list.append(TeCTS(shot, **kwargs))
        elif system == 'ETS':
            p_list.append(TeETS(shot, **kwargs))
        elif system == 'FRCECE':
            p_list.append(TeFRCECE(shot, rate=FRCECE_rate, cutoff=FRCECE_cutoff,
                                   **kwargs))
            if remove_ECE_edge:
                p_list[-1].remove_edge_points()
        elif system == 'GPC2':
            p_list.append(TeGPC2(shot, **kwargs))
            if remove_ECE_edge:
                p_list[-1].remove_edge_points()
        elif system == 'GPC':
            p_list.append(TeGPC(shot, cutoff=GPC_cutoff, **kwargs))
            if remove_ECE_edge:
                p_list[-1].remove_edge_points()
        else:
            raise ValueError("Unknown profile '%s'." % (system,))
    
    p = p_list.pop()
    for p_other in p_list:
        p.add_profile(p_other)
    
    return p

def TeTS(shot, **kwargs):
    """Returns a profile representing electron temperature data from the Thomson scattering system.
    
    Includes both core and edge system.
    """
    return Te(shot, include=['CTS', 'ETS'], **kwargs)

def read_plasma_csv(*args, **kwargs):
    """Returns a profile containing the data from a CSV file.
    
    If your data are bivariate, you must ensure that time ends up being the
    first column, either by putting it first in your CSV file or by specifying
    its name first in `X_names`.
    
    The CSV file can contain metadata lines of the form "name data" or
    "name data,data,...". The following metadata are automatically parsed into
    the correct fields:
    
        ========== ======================================================
        shot       shot number
        times      comma-separated list of times included in the data
        t_min      minimum time included in the data
        t_max      maximum time included in the data
        coordinate the abscissa the data are represented as a function of
        ========== ======================================================
    
    If you don't provide `coordinate` in the metadata, the program will try to
    use the last entry in X_labels to infer the abscissa. If this fails, it will
    simply set the abscissa to the title of the last entry in X_labels. If you
    provide your data as a function of R, Z it will look for the last two
    entries in X_labels to be R and Z once surrounding dollar signs and spaces
    are removed.
    
    Parameters are the same as :py:func:`read_csv`.
    """
    p = read_csv(*args, **kwargs)
    p.__class__ = BivariatePlasmaProfile
    metadata = dict([l.split(None, 1) for l in p.metadata])
    if 'shot' in metadata:
        p.shot = int(metadata['shot'])
        p.efit_tree = eqtools.CModEFITTree(p.shot)
    if 'times' in metadata:
        p.times = [float(t) for t in metadata['times'].split(',')]
    if 't_max' in metadata:
        p.t_max = float(metadata['t_max'])
    if 't_min' in metadata:
        p.t_min = float(metadata['t_min'])
    if 'coordinate' in metadata:
        p.abscissa = metadata['coordinate']
    else:
        if (p.X_dim > 1 and p.X_labels[-2].strip('$ ') == 'R' and
                p.X_labels[-1].strip('$ ') == 'Z'):
            p.abscissa = 'RZ'
        else:
            try:
                p.abscissa = _abscissa_mapping[p.X_labels[-1]]
            except KeyError:
                p.abscissa = p.X_labels[-1].strip('$ ')
    
    return p

def read_plasma_NetCDF(*args, **kwargs):
    """Returns a profile containing the data from a NetCDF file.
    
    The file can contain metadata attributes specified in the `metadata` kwarg.
    The following metadata are automatically parsed into the correct fields:
    
        ========== ======================================================
        shot       shot number
        times      comma-separated list of times included in the data
        t_min      minimum time included in the data
        t_max      maximum time included in the data
        coordinate the abscissa the data are represented as a function of
        ========== ======================================================
    
    If you don't provide `coordinate` in the metadata, the program will try to
    use the last entry in X_labels to infer the abscissa. If this fails, it will
    simply set the abscissa to the title of the last entry in X_labels. If you
    provide your data as a function of R, Z it will look for the last two
    entries in X_labels to be R and Z once surrounding dollar signs and spaces
    are removed.
    
    Parameters are the same as :py:func:`read_NetCDF`.
    """
    metadata = kwargs.pop('metadata', [])
    metadata = set(metadata + ['shot', 'times', 't_max', 't_min', 'coordinate'])
    p = read_NetCDF(*args, metadata=metadata, **kwargs)
    p.__class__ = BivariatePlasmaProfile
    if hasattr(p, 'shot'):
        p.efit_tree = eqtools.CModEFITTree(p.shot)
    if hasattr(p, 'coordinate'):
        p.abscissa = p.coordinate
    else:
        if (p.X_dim > 1 and p.X_labels[-2].strip('$ ') == 'R' and
                p.X_labels[-1].strip('$ ') == 'Z'):
            p.abscissa = 'RZ'
        else:
            try:
                p.abscissa = _abscissa_mapping[p.X_labels[-1]]
            except KeyError:
                p.abscissa = p.X_labels[-1].strip('$ ')
    
    return p<|MERGE_RESOLUTION|>--- conflicted
+++ resolved
@@ -112,7 +112,6 @@
             self.channels = self.channels[:, 0:2]                
             self.X_dim = 2
         else:
-<<<<<<< HEAD
             new_rho = self.efit_tree.rho2rho(
                 self.abscissa,
                 new_abscissa,
@@ -120,11 +119,7 @@
                 self.X[:, 0],
                 each_t=False
             )
-        self.X = scipy.hstack((self.X[:, 0], new_rho))
-=======
-            raise NotImplementedError("Conversion from that abscissa is not supported!")
         self.X = scipy.hstack((scipy.atleast_2d(self.X[:, 0]).T, scipy.atleast_2d(new_rho).T))
->>>>>>> a55e9165
         self.X_labels = [self.X_labels[0], _X_label_mapping[new_abscissa]]
         self.X_units = [self.X_units[0], _X_unit_mapping[new_abscissa]]
         self.err_X = scipy.hstack(
